[package]
name = "pharmsol"
<<<<<<< HEAD
version = "0.7.9"
=======
version = "0.8.0"
>>>>>>> 43b37a5f
edition = "2021"
authors = ["Julián D. Otálvaro <juliandavid347@gmail.com>", "Markus Hovd"]
description = "Rust library for solving analytic and ode-defined pharmacometric models."
license = "GPL-3.0"
documentation = "https://lapkb.github.io/pharmsol/"

[features]
default = []
exa = ["libloading"]

[dependencies]
cached = { version = "0.55.1" }
csv = "1.3.0"
diffsol = "0.5.3"
indicatif = "0.17.8"
libloading = { version = "0.8.6", optional = true, features = [] }
nalgebra = "0.33.0"
ndarray = { version = "0.16.1", features = ["rayon"] }
rand = "0.9.0"
rand_distr = "0.5.0"
rayon = "1.10.0"
serde = { version = "1.0.201", features = ["derive"] }
serde_json = "1.0.117"
thiserror = "2.0.11"

[dev-dependencies]
criterion = { version = "0.5.1", features = ["html_reports"] }
approx = "0.5.1"

[lib]
bench = false

[[bench]]
name = "performance"
harness = false

[[bench]]
name = "data"
harness = false

[[bench]]
name = "ode"
harness = false<|MERGE_RESOLUTION|>--- conflicted
+++ resolved
@@ -1,10 +1,6 @@
 [package]
 name = "pharmsol"
-<<<<<<< HEAD
-version = "0.7.9"
-=======
 version = "0.8.0"
->>>>>>> 43b37a5f
 edition = "2021"
 authors = ["Julián D. Otálvaro <juliandavid347@gmail.com>", "Markus Hovd"]
 description = "Rust library for solving analytic and ode-defined pharmacometric models."

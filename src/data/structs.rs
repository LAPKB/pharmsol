--- conflicted
+++ resolved
@@ -579,17 +579,6 @@
         self.events.last()
     }
 
-<<<<<<< HEAD
-    // fn get_infusions_vec(&self) -> Vec<Infusion> {
-    //     self.events
-    //         .iter()
-    //         .filter_map(|event| match event {
-    //             Event::Infusion(infusion) => Some(infusion.clone()),
-    //             _ => None,
-    //         })
-    //         .collect()
-    // }
-
     /// Get a mutable reference to the events
     pub fn events_mut(&mut self) -> &mut Vec<Event> {
         &mut self.events
@@ -598,7 +587,8 @@
     /// Get a mutable iterator to the events
     pub fn events_iter_mut(&mut self) -> std::slice::IterMut<Event> {
         self.events.iter_mut()
-=======
+    }
+
     pub(crate) fn initial_time(&self) -> f64 {
         //TODO this can be pre-computed when the struct is initially created
         self.events
@@ -621,7 +611,6 @@
                 _ => None,
             })
             .collect()
->>>>>>> ed2a7b41
     }
 }
 

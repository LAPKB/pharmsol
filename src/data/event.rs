use crate::data::error_model::ErrorPoly;
use crate::prelude::simulator::Prediction;
use serde::Deserialize;
use std::fmt;

/// Represents a pharmacokinetic/pharmacodynamic event
///
/// Events represent key occurrences in a PK/PD profile, including:
/// - [Bolus] doses (instantaneous drug input)
/// - [Infusion]s (continuous drug input over a duration)
/// - [Observation]s (measured concentrations or other values)
#[derive(serde::Serialize, Debug, Clone, Deserialize)]
pub enum Event {
    /// A bolus dose (instantaneous drug input)
    Bolus(Bolus),
    /// An infusion (continuous drug input over a duration)
    Infusion(Infusion),
    /// An observation of drug concentration or other measure
    Observation(Observation),
}
impl Event {
    /// Get the time of the event
    pub fn time(&self) -> f64 {
        match self {
            Event::Bolus(bolus) => bolus.time,
            Event::Infusion(infusion) => infusion.time,
            Event::Observation(observation) => observation.time,
        }
    }
    /// Increment the event time by a specified delta
    pub(crate) fn inc_time(&mut self, dt: f64) {
        match self {
            Event::Bolus(bolus) => bolus.time += dt,
            Event::Infusion(infusion) => infusion.time += dt,
            Event::Observation(observation) => observation.time += dt,
        }
    }

    /// Create a new bolus event
    ///
    /// # Arguments
    /// * `time` - Time of the bolus dose
    /// * `amount` - Amount of drug administered
    /// * `input` - The compartment number (zero-indexed) receiving the dose
    pub fn bolus(time: f64, amount: f64, input: usize) -> Self {
        Event::Bolus(Bolus::new(time, amount, input))
    }

    /// Create a new infusion event
    ///
    /// # Arguments
    /// * `time` - Start time of the infusion
    /// * `amount` - Total amount of drug to be administered
    /// * `input` - The compartment number (zero-indexed) receiving the dose
    /// * `duration` - Duration of the infusion in time units
    pub fn infusion(time: f64, amount: f64, input: usize, duration: f64) -> Self {
        Event::Infusion(Infusion::new(time, amount, input, duration))
    }

    /// Create a new observation event
    ///
    /// # Arguments
    /// * `time` - Time of the observation
    /// * `value` - Observed value (e.g., drug concentration)
    /// * `outeq` - Output equation number (zero-indexed) corresponding to this observation
    /// * `errorpoly` - Optional error polynomial coefficients (c0, c1, c2, c3)
    /// * `ignore` - Whether to ignore this observation in likelihood calculations
    pub fn observation(
        time: f64,
        value: f64,
        outeq: usize,
        errorpoly: Option<ErrorPoly>,
        ignore: bool,
    ) -> Self {
        Event::Observation(Observation::new(time, value, outeq, errorpoly, ignore))
    }
}

/// Represents an instantaneous input of drug
///
/// A [Bolus] is a discrete amount of drug added to a specific compartment at a specific time.
#[derive(serde::Serialize, Debug, Clone, Deserialize)]
pub struct Bolus {
    time: f64,
    amount: f64,
    input: usize,
}
impl Bolus {
    /// Create a new bolus event
    ///
    /// # Arguments
    ///
    /// * `time` - Time of the bolus dose
    /// * `amount` - Amount of drug administered
    /// * `input` - The compartment number (zero-indexed) receiving the dose
    pub fn new(time: f64, amount: f64, input: usize) -> Self {
        Bolus {
            time,
            amount,
            input,
        }
    }

    /// Get the amount of drug in the bolus
    pub fn amount(&self) -> f64 {
        self.amount
    }

    /// Get the compartment number (zero-indexed) that receives the bolus
    pub fn input(&self) -> usize {
        self.input
    }

    /// Get the time of the bolus administration
    pub fn time(&self) -> f64 {
        self.time
    }

    /// Get a mutable reference to the time of the bolus
    pub(crate) fn mut_time(&mut self) -> &mut f64 {
        &mut self.time
    }

    /// Set the amount of drug in the bolus
    pub fn set_amount(&mut self, amount: f64) {
        self.amount = amount;
    }

    /// Set the compartment number (zero-indexed) that receives the bolus
    pub fn set_input(&mut self, input: usize) {
        self.input = input;
    }

    /// Set the time of the bolus administration
    pub fn set_time(&mut self, time: f64) {
        self.time = time;
    }
}

/// Represents a continuous dose of drug over time
///
/// An [Infusion] administers drug at a constant rate over a specified duration.
#[derive(serde::Serialize, Debug, Clone, Deserialize)]
pub struct Infusion {
    time: f64,
    amount: f64,
    input: usize,
    duration: f64,
}
impl Infusion {
    /// Create a new infusion event
    ///
    /// # Arguments
    ///
    /// * `time` - Start time of the infusion
    /// * `amount` - Total amount of drug to be administered
    /// * `input` - The compartment number (zero-indexed) receiving the dose
    /// * `duration` - Duration of the infusion in time units
    pub fn new(time: f64, amount: f64, input: usize, duration: f64) -> Self {
        Infusion {
            time,
            amount,
            input,
            duration,
        }
    }

    /// Get the total amount of drug provided over the infusion
    pub fn amount(&self) -> f64 {
        self.amount
    }

    /// Get the compartment number (zero-indexed) that receives the infusion
    pub fn input(&self) -> usize {
        self.input
    }

    /// Get the duration of the infusion
    pub fn duration(&self) -> f64 {
        self.duration
    }

    /// Get the start time of the infusion
    ///
    /// The infusion continues from this time until time + duration.
    pub fn time(&self) -> f64 {
        self.time
    }

    /// Set the amount of drug in the infusion
    pub fn set_amount(&mut self, amount: f64) {
        self.amount = amount;
    }

    /// Set the compartment number (zero-indexed) that receives the infusion
    pub fn set_input(&mut self, input: usize) {
        self.input = input;
    }

    /// Set the time of the infusion administration
    pub fn set_time(&mut self, time: f64) {
        self.time = time;
    }

    /// Set the duration of the infusion
    pub fn set_duration(&mut self, duration: f64) {
        self.duration = duration;
    }
}

/// Represents an observation of drug concentration or other measured value
#[derive(serde::Serialize, Debug, Clone, Deserialize)]
pub struct Observation {
    time: f64,
    value: Option<f64>,
    outeq: usize,
    errorpoly: Option<ErrorPoly>,
}
impl Observation {
    /// Create a new observation
    ///
    /// # Arguments
    ///
    /// * `time` - Time of the observation
    /// * `value` - Observed value (e.g., drug concentration)
    /// * `outeq` - Output equation number (zero-indexed) corresponding to this observation
    /// * `errorpoly` - Optional error polynomial coefficients (c0, c1, c2, c3)
    /// * `ignore` - Whether to ignore this observation in calculations
    pub fn new(
        time: f64,
        value: Option<f64>,
        outeq: usize,
        errorpoly: Option<ErrorPoly>,
    ) -> Self {
        Observation {
            time,
            value,
            outeq,
            errorpoly,
        }
    }

    /// Get the time of the observation
    pub fn time(&self) -> f64 {
        self.time
    }

    /// Get the value of the observation (e.g., drug concentration)
    pub fn value(&self) -> Option<f64> {
        self.value
    }

    /// Get the output equation number (zero-indexed) corresponding to this observation
    pub fn outeq(&self) -> usize {
        self.outeq
    }

    /// Get the error polynomial coefficients (c0, c1, c2, c3) if available
    ///
    /// The error polynomial is used to model the observation error.
    pub fn errorpoly(&self) -> Option<ErrorPoly> {
        self.errorpoly
    }
<<<<<<< HEAD

    /// Check if this observation should be ignored in likelihood calculations
    pub fn ignore(&self) -> bool {
        self.ignore
    }
=======
>>>>>>> 309c5590

    /// Set the time of the observation
    pub fn set_time(&mut self, time: f64) {
        self.time = time;
    }

    /// Set the value of the observation (e.g., drug concentration)
    pub fn set_value(&mut self, value: Option<f64>) {
        self.value = value;
    }

    /// Set the output equation number (zero-indexed) corresponding to this observation
    pub fn set_outeq(&mut self, outeq: usize) {
        self.outeq = outeq;
    }

    /// Set the [ErrorPoly] for this observation
    pub fn set_errorpoly(&mut self, errorpoly: Option<ErrorPoly>) {
        self.errorpoly = errorpoly;
    }

    /// Create a [Prediction] from this observation
    pub fn to_prediction(&self, pred: f64, state: Vec<f64>) -> Prediction {
        Prediction {
            time: self.time(),
            observation: self.value(),
            prediction: pred,
            outeq: self.outeq(),
            errorpoly: self.errorpoly(),
            state,
        }
    }
}

impl fmt::Display for Event {
    fn fmt(&self, f: &mut fmt::Formatter) -> fmt::Result {
        match self {
            Event::Bolus(bolus) => write!(
                f,
                "Bolus at time {:.2} with amount {:.2} in compartment {}",
                bolus.time, bolus.amount, bolus.input
            ),
            Event::Infusion(infusion) => write!(
                f,
                "Infusion starting at {:.2} with amount {:.2} over {:.2} hours in compartment {}",
                infusion.time, infusion.amount, infusion.duration, infusion.input
            ),
            Event::Observation(observation) => {
                let errpoly_desc = match observation.errorpoly {
                    Some(errorpoly) => {
                        format!(
                            "with error poly {} {} {} {}",
                            errorpoly.coefficients().0,
                            errorpoly.coefficients().1,
                            errorpoly.coefficients().2,
                            errorpoly.coefficients().3
                        )
                    }
                    None => "".to_string(),
                };
                write!(
                    f,
                    "Observation at time {:.2}: {:#?} (outeq {}) {}",
                    observation.time, observation.value, observation.outeq, errpoly_desc
                )
            }
        }
    }
}

#[cfg(test)]

mod tests {
    use super::*;

    #[test]
    fn test_bolus_creation() {
        let bolus = Bolus::new(2.5, 100.0, 1);
        assert_eq!(bolus.time(), 2.5);
        assert_eq!(bolus.amount(), 100.0);
        assert_eq!(bolus.input(), 1);
    }

    #[test]
    fn test_bolus_setters() {
        let mut bolus = Bolus::new(2.5, 100.0, 1);

        bolus.set_time(3.0);
        assert_eq!(bolus.time(), 3.0);

        bolus.set_amount(150.0);
        assert_eq!(bolus.amount(), 150.0);

        bolus.set_input(2);
        assert_eq!(bolus.input(), 2);
    }

    #[test]
    fn test_infusion_creation() {
        let infusion = Infusion::new(1.0, 200.0, 1, 2.5);
        assert_eq!(infusion.time(), 1.0);
        assert_eq!(infusion.amount(), 200.0);
        assert_eq!(infusion.input(), 1);
        assert_eq!(infusion.duration(), 2.5);
    }

    #[test]
    fn test_infusion_setters() {
        let mut infusion = Infusion::new(1.0, 200.0, 1, 2.5);

        infusion.set_time(1.5);
        assert_eq!(infusion.time(), 1.5);

        infusion.set_amount(250.0);
        assert_eq!(infusion.amount(), 250.0);

        infusion.set_input(2);
        assert_eq!(infusion.input(), 2);

        infusion.set_duration(3.0);
        assert_eq!(infusion.duration(), 3.0);
    }

    #[test]
    fn test_observation_creation() {
        let error_poly = Some(ErrorPoly::new(0.1, 0.2, 0.3, 0.4));
        let observation = Observation::new(5.0, Some(75.5), 2, error_poly);

        assert_eq!(observation.time(), 5.0);
        assert_eq!(observation.value(), Some(75.5));
        assert_eq!(observation.outeq(), 2);
        assert_eq!(observation.errorpoly(), error_poly);
    }

    #[test]
    fn test_observation_setters() {
        let mut observation =
            Observation::new(5.0, Some(75.5), 2, Some(ErrorPoly::new(0.1, 0.2, 0.3, 0.4)));

        observation.set_time(6.0);
        assert_eq!(observation.time(), 6.0);

        observation.set_value(Some(80.0));
        assert_eq!(observation.value(), Some(80.0));

        observation.set_outeq(3);
        assert_eq!(observation.outeq(), 3);

        let new_error_poly = Some(ErrorPoly::new(0.2, 0.3, 0.4, 0.5));
        observation.set_errorpoly(new_error_poly);
        assert_eq!(observation.errorpoly(), new_error_poly);
    }

    #[test]
    fn test_event_time_operations() {
        let mut bolus_event = Event::Bolus(Bolus::new(1.0, 100.0, 1));
        let mut infusion_event = Event::Infusion(Infusion::new(2.0, 200.0, 1, 2.5));
        let mut observation_event = Event::Observation(Observation::new(3.0, Some(75.5), 2, None));

        assert_eq!(bolus_event.time(), 1.0);
        assert_eq!(infusion_event.time(), 2.0);
        assert_eq!(observation_event.time(), 3.0);

        bolus_event.inc_time(0.5);
        infusion_event.inc_time(0.5);
        observation_event.inc_time(0.5);

        assert_eq!(bolus_event.time(), 1.5);
        assert_eq!(infusion_event.time(), 2.5);
        assert_eq!(observation_event.time(), 3.5);
    }

    #[test]
    fn test_event_constructors() {
        let bolus = Event::bolus(1.0, 100.0, 1);
        match bolus {
            Event::Bolus(b) => {
                assert_eq!(b.time(), 1.0);
                assert_eq!(b.amount(), 100.0);
                assert_eq!(b.input(), 1);
            }
            _ => panic!("Expected Bolus variant"),
        }
        let infusion = Event::infusion(2.0, 200.0, 1, 2.5);
        match infusion {
            Event::Infusion(i) => {
                assert_eq!(i.time(), 2.0);
                assert_eq!(i.amount(), 200.0);
                assert_eq!(i.input(), 1);
                assert_eq!(i.duration(), 2.5);
            }
            _ => panic!("Expected Infusion variant"),
        }
        let obs = Event::observation(3.0, 75.5, 2, None, false);
        match obs {
            Event::Observation(o) => {
                assert_eq!(o.time(), 3.0);
                assert_eq!(o.value(), 75.5);
                assert_eq!(o.outeq(), 2);
                assert_eq!(o.errorpoly(), None);
                assert_eq!(o.ignore(), false);
            }
            _ => panic!("Expected Observation variant"),
        }
    }
}<|MERGE_RESOLUTION|>--- conflicted
+++ resolved
@@ -35,45 +35,6 @@
             Event::Observation(observation) => observation.time += dt,
         }
     }
-
-    /// Create a new bolus event
-    ///
-    /// # Arguments
-    /// * `time` - Time of the bolus dose
-    /// * `amount` - Amount of drug administered
-    /// * `input` - The compartment number (zero-indexed) receiving the dose
-    pub fn bolus(time: f64, amount: f64, input: usize) -> Self {
-        Event::Bolus(Bolus::new(time, amount, input))
-    }
-
-    /// Create a new infusion event
-    ///
-    /// # Arguments
-    /// * `time` - Start time of the infusion
-    /// * `amount` - Total amount of drug to be administered
-    /// * `input` - The compartment number (zero-indexed) receiving the dose
-    /// * `duration` - Duration of the infusion in time units
-    pub fn infusion(time: f64, amount: f64, input: usize, duration: f64) -> Self {
-        Event::Infusion(Infusion::new(time, amount, input, duration))
-    }
-
-    /// Create a new observation event
-    ///
-    /// # Arguments
-    /// * `time` - Time of the observation
-    /// * `value` - Observed value (e.g., drug concentration)
-    /// * `outeq` - Output equation number (zero-indexed) corresponding to this observation
-    /// * `errorpoly` - Optional error polynomial coefficients (c0, c1, c2, c3)
-    /// * `ignore` - Whether to ignore this observation in likelihood calculations
-    pub fn observation(
-        time: f64,
-        value: f64,
-        outeq: usize,
-        errorpoly: Option<ErrorPoly>,
-        ignore: bool,
-    ) -> Self {
-        Event::Observation(Observation::new(time, value, outeq, errorpoly, ignore))
-    }
 }
 
 /// Represents an instantaneous input of drug
@@ -226,7 +187,7 @@
     /// * `outeq` - Output equation number (zero-indexed) corresponding to this observation
     /// * `errorpoly` - Optional error polynomial coefficients (c0, c1, c2, c3)
     /// * `ignore` - Whether to ignore this observation in calculations
-    pub fn new(
+    pub(crate) fn new(
         time: f64,
         value: Option<f64>,
         outeq: usize,
@@ -261,14 +222,6 @@
     pub fn errorpoly(&self) -> Option<ErrorPoly> {
         self.errorpoly
     }
-<<<<<<< HEAD
-
-    /// Check if this observation should be ignored in likelihood calculations
-    pub fn ignore(&self) -> bool {
-        self.ignore
-    }
-=======
->>>>>>> 309c5590
 
     /// Set the time of the observation
     pub fn set_time(&mut self, time: f64) {
@@ -440,38 +393,4 @@
         assert_eq!(infusion_event.time(), 2.5);
         assert_eq!(observation_event.time(), 3.5);
     }
-
-    #[test]
-    fn test_event_constructors() {
-        let bolus = Event::bolus(1.0, 100.0, 1);
-        match bolus {
-            Event::Bolus(b) => {
-                assert_eq!(b.time(), 1.0);
-                assert_eq!(b.amount(), 100.0);
-                assert_eq!(b.input(), 1);
-            }
-            _ => panic!("Expected Bolus variant"),
-        }
-        let infusion = Event::infusion(2.0, 200.0, 1, 2.5);
-        match infusion {
-            Event::Infusion(i) => {
-                assert_eq!(i.time(), 2.0);
-                assert_eq!(i.amount(), 200.0);
-                assert_eq!(i.input(), 1);
-                assert_eq!(i.duration(), 2.5);
-            }
-            _ => panic!("Expected Infusion variant"),
-        }
-        let obs = Event::observation(3.0, 75.5, 2, None, false);
-        match obs {
-            Event::Observation(o) => {
-                assert_eq!(o.time(), 3.0);
-                assert_eq!(o.value(), 75.5);
-                assert_eq!(o.outeq(), 2);
-                assert_eq!(o.errorpoly(), None);
-                assert_eq!(o.ignore(), false);
-            }
-            _ => panic!("Expected Observation variant"),
-        }
-    }
 }
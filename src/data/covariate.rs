--- conflicted
+++ resolved
@@ -1,22 +1,14 @@
 use serde::{Deserialize, Serialize};
 use std::{collections::HashMap, fmt};
 
-<<<<<<< HEAD
-#[derive(serde::Serialize, Clone, Debug, Deserialize)]
-=======
-#[derive(Clone, Debug, Deserialize, Serialize)]
->>>>>>> 64e83479
+#[derive(Clone, Debug, Serialize, Deserialize)]
 pub enum InterpolationMethod {
     Linear { slope: f64, intercept: f64 },
     CarryForward { value: f64 },
 }
 
 /// A [CovariateSegment] is a segment of the piece-wise interpolation of a [Covariate]
-<<<<<<< HEAD
-#[derive(serde::Serialize, Clone, Debug, Deserialize)]
-=======
-#[derive(Clone, Debug, Deserialize, Serialize)]
->>>>>>> 64e83479
+#[derive(Clone, Debug, Serialize, Deserialize)]
 pub struct CovariateSegment {
     from: f64,
     to: f64,
@@ -54,11 +46,7 @@
 }
 
 /// A [Covariate] is a collection of [CovariateSegment]s, which allows for interpolation of covariate values
-<<<<<<< HEAD
-#[derive(serde::Serialize, Clone, Debug, Deserialize)]
-=======
-#[derive(Clone, Debug, Deserialize, Serialize)]
->>>>>>> 64e83479
+#[derive(Clone, Debug, Serialize, Deserialize)]
 pub struct Covariate {
     name: String,
     segments: Vec<CovariateSegment>,
@@ -125,11 +113,7 @@
 }
 
 /// [Covariates] is a collection of [Covariate]
-<<<<<<< HEAD
-#[derive(serde::Serialize, Clone, Debug, Deserialize)]
-=======
-#[derive(Clone, Debug, Deserialize, Serialize)]
->>>>>>> 64e83479
+#[derive(Clone, Debug, Serialize, Deserialize)]
 pub struct Covariates {
     // Mapping from covariate name to its segments
     // FIXME: this hashmap have a key, covariate also has a name field, we are never

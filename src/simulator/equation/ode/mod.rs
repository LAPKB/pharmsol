mod closure;

use core::panic;

use crate::{
    data::{Covariates, Infusion},
    error_model::ErrorModels,
    prelude::simulator::SubjectPredictions,
    simulator::{DiffEq, Fa, Init, Lag, Neqs, Out, M, V},
    Event, Observation, PharmsolError, Subject,
};
use cached::proc_macro::cached;
use cached::UnboundCache;

use crate::simulator::equation::Predictions;
use closure::PMProblem;
use diffsol::{
    error::OdeSolverError, ode_solver::method::OdeSolverMethod, Bdf, NewtonNonlinearSolver,
    OdeBuilder, OdeSolverStopReason,
};
use nalgebra::DVector;

use super::{Equation, EquationPriv, EquationTypes, State};

const RTOL: f64 = 1e-4;
const ATOL: f64 = 1e-4;

#[derive(Clone, Debug)]
pub struct ODE {
    diffeq: DiffEq,
    lag: Lag,
    fa: Fa,
    init: Init,
    out: Out,
    neqs: Neqs,
}

impl ODE {
    pub fn new(diffeq: DiffEq, lag: Lag, fa: Fa, init: Init, out: Out, neqs: Neqs) -> Self {
        Self {
            diffeq,
            lag,
            fa,
            init,
            out,
            neqs,
        }
    }
}

impl State for V {
    #[inline(always)]
    fn add_bolus(&mut self, input: usize, amount: f64) {
        self[input] += amount;
    }
}

// Hash the support points by converting them to bits and summing them
// The wrapping_add is used to avoid overflow, and prevent panics
fn spphash(spp: &[f64]) -> u64 {
    let mut hasher = std::hash::DefaultHasher::new();
    spp.iter().for_each(|&value| {
        // Normalize negative zero to zero, e.g. -0.0 -> 0.0
        let normalized_value = if value == 0.0 && value.is_sign_negative() {
            0.0
        } else {
            value
        };
        // Convert the value to bits and hash it
        let bits = normalized_value.to_bits();
        std::hash::Hash::hash(&bits, &mut hasher);
    });

    std::hash::Hasher::finish(&hasher)
}

fn _estimate_likelihood(
    ode: &ODE,
    subject: &Subject,
    support_point: &Vec<f64>,
    error_models: &ErrorModels,
    cache: bool,
) -> Result<f64, PharmsolError> {
    let ypred = if cache {
        _subject_predictions(ode, subject, support_point)
    } else {
        _subject_predictions_no_cache(ode, subject, support_point)
    }?;
    ypred.likelihood(error_models)
}

#[inline(always)]
#[cached(
    ty = "UnboundCache<String, SubjectPredictions>",
    create = "{ UnboundCache::with_capacity(100_000) }",
    convert = r#"{ format!("{}{}", subject.id(), spphash(support_point)) }"#,
    result = "true"
)]
fn _subject_predictions(
    ode: &ODE,
    subject: &Subject,
    support_point: &Vec<f64>,
) -> Result<SubjectPredictions, PharmsolError> {
    Ok(ode.simulate_subject(subject, support_point, None)?.0)
}

impl EquationTypes for ODE {
    type S = V;
    type P = SubjectPredictions;
}

impl EquationPriv for ODE {
    //#[inline(always)]
    // fn get_lag(&self, spp: &[f64]) -> Option<HashMap<usize, f64>> {
    //     let spp = DVector::from_vec(spp.to_vec());
    //     Some((self.lag)(&spp))
    // }

    // #[inline(always)]
    // fn get_fa(&self, spp: &[f64]) -> Option<HashMap<usize, f64>> {
    //     let spp = DVector::from_vec(spp.to_vec());
    //     Some((self.fa)(&spp))
    // }
    #[inline(always)]
    fn lag(&self) -> &Lag {
        &self.lag
    }

    #[inline(always)]
    fn fa(&self) -> &Fa {
        &self.fa
    }
    #[inline(always)]
    fn get_nstates(&self) -> usize {
        self.neqs.0
    }

    #[inline(always)]
    fn get_nouteqs(&self) -> usize {
        self.neqs.1
    }
    #[inline(always)]
    fn solve(
        &self,
        _state: &mut Self::S,
        _support_point: &Vec<f64>,
        _covariates: &Covariates,
        _infusions: &Vec<Infusion>,
        _start_time: f64,
        _end_time: f64,
    ) -> Result<(), PharmsolError> {
        unimplemented!("solve not implemented for ODE");
    }
    #[inline(always)]
    fn process_observation(
        &self,
        _support_point: &Vec<f64>,
        _observation: &Observation,
        _error_models: Option<&ErrorModels>,
        _time: f64,
        _covariates: &Covariates,
        _x: &mut Self::S,
        _likelihood: &mut Vec<f64>,
        _output: &mut Self::P,
    ) -> Result<(), PharmsolError> {
        unimplemented!("process_observation not implemented for ODE");
    }

    #[inline(always)]
    fn initial_state(&self, spp: &Vec<f64>, covariates: &Covariates, occasion_index: usize) -> V {
        let init = &self.init;
        let mut x = V::zeros(self.get_nstates());
        if occasion_index == 0 {
            let spp = DVector::from_vec(spp.clone());
            (init)(&spp, 0.0, covariates, &mut x);
        }
        x
    }
}

impl Equation for ODE {
    fn estimate_likelihood(
        &self,
        subject: &Subject,
        support_point: &Vec<f64>,
        error_models: &ErrorModels,
        cache: bool,
    ) -> Result<f64, PharmsolError> {
        _estimate_likelihood(self, subject, support_point, error_models, cache)
    }

    fn kind() -> crate::EqnKind {
        crate::EqnKind::ODE
    }

    fn simulate_subject(
        &self,
        subject: &Subject,
        support_point: &Vec<f64>,
        error_models: Option<&ErrorModels>,
    ) -> Result<(Self::P, Option<f64>), PharmsolError> {
        // let lag = self.get_lag(support_point);
        // let fa = self.get_fa(support_point);
        let mut output = Self::P::new(self.nparticles());
        let mut likelihood = Vec::new();
        for occasion in subject.occasions() {
<<<<<<< HEAD
            let covariates = occasion.covariates();
=======
            let covariates = occasion.covariates().unwrap();
>>>>>>> ab13bb0d
            let infusions = occasion.infusions_ref();
            let events = occasion.get_events(
                Some((self.fa(), self.lag(), support_point, covariates)),
                true,
            );

            let problem = OdeBuilder::<M>::new()
                .atol(vec![ATOL])
                .rtol(RTOL)
                .t0(occasion.initial_time())
                .h0(1e-3)
                .p(support_point.clone())
                .build_from_eqn(PMProblem::new(
                    self.diffeq,
                    self.get_nstates(),
                    support_point.clone(), //TODO: Avoid cloning the support point
                    covariates,
                    infusions,
                    self.initial_state(support_point, covariates, occasion.index()),
                ))?;

            let mut solver: Bdf<
                '_,
                PMProblem<DiffEq>,
                NewtonNonlinearSolver<M, diffsol::NalgebraLU<f64>>,
            > = problem.bdf::<diffsol::NalgebraLU<f64>>()?; // TODO: Result

            for (index, event) in events.iter().enumerate() {
                let next_event = events.get(index + 1);
                //START SIMULATE_EVENT
                match event {
                    Event::Bolus(bolus) => {
                        // x.add_bolus(bolus.input(), bolus.amount());
                        solver.state_mut().y[bolus.input()] += bolus.amount();
                    }
                    Event::Infusion(_infusion) => {
                        // infusions.push(infusion.clone());
                    }
                    Event::Observation(observation) => {
                        //START PROCESS_OBSERVATION
                        let mut y = V::zeros(self.get_nouteqs());
                        let out = &self.out;
                        let spp = DVector::from_vec(support_point.clone()); // TODO: Avoid clone
                        (out)(
                            solver.state().y,
                            &spp,
                            observation.time(),
                            covariates,
                            &mut y,
                        );
                        let pred = y[observation.outeq()];
                        let pred =
                            observation.to_prediction(pred, solver.state().y.as_slice().to_vec());
                        if let Some(error_models) = error_models {
                            likelihood.push(pred.likelihood(error_models)?);
                        }
                        output.add_prediction(pred);
                        //END PROCESS_OBSERVATION
                    }
                }
                // START SOLVE
                if let Some(next_event) = next_event {
                    if !event.time().eq(&next_event.time()) {
                        match solver.set_stop_time(next_event.time()) {
                            Ok(_) => loop {
                                let ret = solver.step();
                                match ret {
                                    Ok(OdeSolverStopReason::InternalTimestep) => continue,
                                    Ok(OdeSolverStopReason::TstopReached) => break,
                                    Err(err) => match err {
                                        diffsol::error::DiffsolError::OdeSolverError(
                                            OdeSolverError::StepSizeTooSmall { time },
                                        ) => {
                                            let _time = time;
                                            return Err(PharmsolError::OtherError("The step size of the ODE solver went to zero, this means one of your parameters is getting really close to 0.0 or INFINITE. Check your model".to_string()));
                                        }
                                        _ => {
                                            panic!("Unexpected solver error: {:?}", err)
                                        }
                                    },
                                    _ => {
                                        panic!("Unexpected solver return value: {:?}", ret);
                                    }
                                }
                            },
                            Err(e) => {
                                match e {
                                    diffsol::error::DiffsolError::OdeSolverError(
                                        OdeSolverError::StopTimeAtCurrentTime,
                                    ) => {
                                        // If the stop time is at the current state time, we can just continue
                                        continue;
                                    }
                                    _ => {
                                        panic!("Unexpected solver error: {:?}", e)
                                    }
                                }
                            }
                        }
                    }
                }
                //End SOLVE
                //END SIMULATE_EVENT
            }
        }
        let ll = error_models.map(|_| likelihood.iter().product::<f64>());
        Ok((output, ll))
    }
}<|MERGE_RESOLUTION|>--- conflicted
+++ resolved
@@ -204,11 +204,7 @@
         let mut output = Self::P::new(self.nparticles());
         let mut likelihood = Vec::new();
         for occasion in subject.occasions() {
-<<<<<<< HEAD
-            let covariates = occasion.covariates();
-=======
             let covariates = occasion.covariates().unwrap();
->>>>>>> ab13bb0d
             let infusions = occasion.infusions_ref();
             let events = occasion.get_events(
                 Some((self.fa(), self.lag(), support_point, covariates)),

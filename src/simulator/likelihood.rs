use crate::{
    data::{error_model::ErrorModel, Observation},
    Data,
};

<<<<<<< HEAD
use indicatif::{ProgressBar, ProgressStyle};
use ndarray::{Array1, Array2, Axis, ShapeBuilder};
=======
use ndarray::{Array2, Axis, ShapeBuilder};
>>>>>>> a1873257
use rayon::prelude::*;
use serde::{Deserialize, Serialize};

use super::Equation;

const FRAC_1_SQRT_2PI: f64 =
    std::f64::consts::FRAC_2_SQRT_PI * std::f64::consts::FRAC_1_SQRT_2 / 2.0;

#[derive(Debug, Clone, Default, Serialize, Deserialize)]
pub struct SubjectPredictions {
    predictions: Vec<Prediction>,
    flat_predictions: Vec<f64>,
    flat_observations: Vec<f64>,
    flat_time: Vec<f64>,
}
impl SubjectPredictions {
    pub fn get_predictions(&self) -> &Vec<Prediction> {
        &self.predictions
    }

    pub fn flat_observations(&self) -> Vec<f64> {
        self.flat_observations.to_vec()
    }

    pub fn flat_predictions(&self) -> Vec<f64> {
        self.flat_predictions.to_vec()
    }

    pub fn flat_time(&self) -> Vec<f64> {
        self.flat_time.to_vec()
    }

    pub(crate) fn likelihood(&self, error_model: &ErrorModel) -> f64 {
        self.predictions
            .iter()
            .map(|p| p.likelihood(error_model))
            .product()
    }

    pub(crate) fn squared_error(&self) -> f64 {
        self.predictions
            .iter()
            .map(|p| (p.observation - p.prediction).powi(2))
            .sum()
    }
}

/// Probability density function
fn normpdf(obs: f64, pred: f64, sigma: f64) -> f64 {
    (FRAC_1_SQRT_2PI / sigma) * (-((obs - pred) * (obs - pred)) / (2.0 * sigma * sigma)).exp()
}

impl From<Vec<Prediction>> for SubjectPredictions {
    fn from(predictions: Vec<Prediction>) -> Self {
        Self {
            flat_predictions: predictions.iter().map(|p| p.prediction).collect(),
            flat_observations: predictions.iter().map(|p| p.observation).collect(),
            flat_time: predictions.iter().map(|p| p.time).collect(),
            predictions,
        }
    }
}

pub struct PopulationPredictions {
    pub subject_predictions: Array2<SubjectPredictions>,
}

impl Default for PopulationPredictions {
    fn default() -> Self {
        Self {
            subject_predictions: Array2::default((0, 0)),
        }
    }
}

impl PopulationPredictions {
    pub fn get_psi(&self, ep: &ErrorModel) -> Array2<f64> {
        let mut psi = Array2::zeros((
            self.subject_predictions.nrows(),
            self.subject_predictions.ncols(),
        ));
        psi.axis_iter_mut(Axis(0))
            .into_par_iter()
            .enumerate()
            .for_each(|(i, mut row)| {
                row.axis_iter_mut(Axis(0))
                    .into_par_iter()
                    .enumerate()
                    .for_each(|(j, mut element)| {
                        element.fill(self.subject_predictions.get((i, j)).unwrap().likelihood(ep));
                    })
            });
        psi
    }
}

impl From<Array2<SubjectPredictions>> for PopulationPredictions {
    fn from(subject_predictions: Array2<SubjectPredictions>) -> Self {
        Self {
            subject_predictions,
        }
    }
}

pub fn pf_psi(
    equation: &Equation,
    subjects: &Data,
    support_points: &Array2<f64>,
    error_model: &ErrorModel,
    nparticles: usize,
    progress: bool,
    cache: bool,
) -> Array2<f64> {
    let mut psi: Array2<f64> = Array2::default((subjects.len(), support_points.nrows()).f());
    let subjects = subjects.get_subjects();
    let pb = match progress {
        true => {
            let pb = ProgressBar::new(psi.ncols() as u64 * psi.nrows() as u64);
            pb.set_style(
                ProgressStyle::with_template(
                    "Cycle #1:\n[{elapsed_precise}] {bar:40.green} {percent}% ETA:{eta}",
                )
                .unwrap()
                .progress_chars("##-"),
            );
            Some(pb)
        }
        false => None,
    };
    psi.axis_iter_mut(Axis(0))
        .into_par_iter()
        .enumerate()
        .for_each(|(i, mut row)| {
            row.axis_iter_mut(Axis(0))
                .into_par_iter()
                .enumerate()
                .for_each(|(j, mut element)| {
                    let subject = subjects.get(i).unwrap();
                    let ll = equation.particle_filter(
                        subject,
                        support_points.row(j).to_vec().as_ref(),
                        nparticles,
                        error_model,
                        cache,
                    );

                    element.fill(ll);
                    if let Some(pb_ref) = pb.as_ref() {
                        pb_ref.inc(1);
                    }
                });
        });
    if let Some(pb_ref) = pb.as_ref() {
        pb_ref.finish();
    }
    psi
}

pub fn get_population_predictions(
    equation: &Equation,
    subjects: &Data,
    support_points: &Array2<f64>,
    cache: bool,
    progress: bool,
) -> PopulationPredictions {
    let mut pred = Array2::default((subjects.len(), support_points.nrows()).f());
    let subjects = subjects.get_subjects();
    let pb = match progress {
        true => {
            let pb = ProgressBar::new(pred.ncols() as u64 * pred.nrows() as u64);
            pb.set_style(
                ProgressStyle::with_template(
                    "Cycle #1:\n[{elapsed_precise}] {bar:40.green} {percent}% ETA:{eta}",
                )
                .unwrap()
                .progress_chars("##-"),
            );
            Some(pb)
        }
        false => None,
    };

    pred.axis_iter_mut(Axis(0))
        .into_par_iter()
        .enumerate()
        .for_each(|(i, mut row)| {
            row.axis_iter_mut(Axis(0))
                .into_par_iter()
                .enumerate()
                .for_each(|(j, mut element)| {
                    let subject = subjects.get(i).unwrap();
                    let ypred = equation.simulate_subject(
                        subject,
                        support_points.row(j).to_vec().as_ref(),
                        cache,
                    );
                    element.fill(ypred);
                    if let Some(pb_ref) = pb.as_ref() {
                        pb_ref.inc(1);
                    }
                });
        });
    if let Some(pb_ref) = pb.as_ref() {
        pb_ref.finish();
    }

    pred.into()
}

/// Prediction holds an observation and its prediction
#[derive(Debug, Clone, Copy, Serialize, Deserialize)]
pub struct Prediction {
    time: f64,
    observation: f64,
    prediction: f64,
    outeq: usize,
    errorpoly: Option<(f64, f64, f64, f64)>,
}

impl Prediction {
    pub fn time(&self) -> f64 {
        self.time
    }
    pub fn observation(&self) -> f64 {
        self.observation
    }
    pub fn prediction(&self) -> f64 {
        self.prediction
    }
    pub fn outeq(&self) -> usize {
        self.outeq
    }
    pub fn errorpoly(&self) -> Option<(f64, f64, f64, f64)> {
        self.errorpoly
    }
    pub fn prediction_error(&self) -> f64 {
        self.prediction - self.observation
    }
    pub fn percentage_error(&self) -> f64 {
        ((self.prediction - self.observation) / self.observation) * 100.0
    }
    pub fn absolute_error(&self) -> f64 {
        (self.prediction - self.observation).abs()
    }
    pub fn squared_error(&self) -> f64 {
        (self.prediction - self.observation).powi(2)
    }
    pub fn likelihood(&self, error_model: &ErrorModel) -> f64 {
        let sigma = error_model.estimate_sigma(self);
        normpdf(self.observation, self.prediction, sigma)
    }
}

pub(crate) trait ToPrediction {
    fn to_obs_pred(&self, pred: f64) -> Prediction;
}

impl ToPrediction for Observation {
    fn to_obs_pred(&self, pred: f64) -> Prediction {
        Prediction {
            time: self.time(),
            observation: self.value(),
            prediction: pred,
            outeq: self.outeq(),
            errorpoly: self.errorpoly(),
        }
    }
}

impl Default for Prediction {
    fn default() -> Self {
        Self {
            time: 0.0,
            observation: 0.0,
            prediction: 0.0,
            outeq: 0,
            errorpoly: None,
        }
    }
}

// Implement display for Prediction
impl std::fmt::Display for Prediction {
    fn fmt(&self, f: &mut std::fmt::Formatter) -> std::fmt::Result {
        write!(
            f,
            "Time: {:.2}\tObs: {:.4}\tPred: {:.15}\tOuteq: {:.2}",
            self.time, self.observation, self.prediction, self.outeq
        )
    }
}<|MERGE_RESOLUTION|>--- conflicted
+++ resolved
@@ -3,12 +3,8 @@
     Data,
 };
 
-<<<<<<< HEAD
 use indicatif::{ProgressBar, ProgressStyle};
 use ndarray::{Array1, Array2, Axis, ShapeBuilder};
-=======
-use ndarray::{Array2, Axis, ShapeBuilder};
->>>>>>> a1873257
 use rayon::prelude::*;
 use serde::{Deserialize, Serialize};
 
